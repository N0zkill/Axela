import React, { useState, useEffect, useRef, useCallback } from "react";
import { Tabs, TabsContent, TabsList, TabsTrigger } from "@/components/ui/tabs";
import { Button } from "@/components/ui/button";
import { MessageCircle, Settings, Plus, Trash2, FileText, Sparkles, Circle, ChevronLeft, ChevronRight } from "lucide-react";
import { motion, AnimatePresence } from "framer-motion";

import ChatMessage from "../components/chat/ChatMessage";
import ChatInput from "../components/chat/ChatInput";
import SettingsPanel from "../components/settings/SettingsPanel";
import ScriptManagementPanel from "../components/scripts/ScriptManagementPanel";
import { useAxelaAPI } from "../hooks/useAxelaAPI";
import { useAuth } from "../contexts/AuthContext";
import {
  getConversationsWithMessages,
  createConversation,
  deleteConversation as deleteConversationDB,
  createMessage,
  updateConversation,
} from "../lib/chatService";

export default function AssistantPage() {
  const [activeTab, setActiveTab] = useState("chat");
  const [conversations, setConversations] = useState([]);
  const [currentConversation, setCurrentConversation] = useState(null);
  const [isProcessing, setIsProcessing] = useState(false);
  const [mode, setMode] = useState("ai"); // "manual", "ai", "agent", or "chat"
  const [autoSpeak, setAutoSpeak] = useState(false);
  const [isLoadingConversations, setIsLoadingConversations] = useState(true);
  const messagesEndRef = useRef(null);
  const chatInputRef = useRef(null);

  const axelaAPI = useAxelaAPI();
  const { user } = useAuth();

  const loadMode = useCallback(async () => {
    try {
      const response = await axelaAPI.getConfig();
      console.log('>>> Config response:', response);
      console.log('>>> Mode from config:', response?.config?.mode);

      const newMode = response?.config?.mode || "ai";
      console.log('>>> Setting mode to:', newMode);
      setMode(newMode);

      // Load auto-speak setting
      const autoSpeakEnabled = response?.config?.custom?.auto_speak_responses === true;
      setAutoSpeak(autoSpeakEnabled);
    } catch (error) {
      console.error("Error loading mode:", error);
      setMode("ai");
    }
  }, [axelaAPI.getConfig]);

  const loadConversations = useCallback(async () => {
    if (!user?.id) {
      setIsLoadingConversations(false);
      return;
    }

    try {
      setIsLoadingConversations(true);
      const { data, error } = await getConversationsWithMessages(user.id);

      if (error) {
        console.error('Error loading conversations:', error);
        return;
      }

      if (data && data.length > 0) {
        // Mark the first conversation as active
        const updatedConversations = data.map((conv, index) => ({
          ...conv,
          isActive: index === 0,
        }));
        setConversations(updatedConversations);
        setCurrentConversation(updatedConversations[0]);
      } else {
        // No conversations exist, create a new one
        await createNewConversation();
      }
    } catch (error) {
      console.error('Error loading conversations:', error);
    } finally {
      setIsLoadingConversations(false);
    }
  }, [user?.id]);

  // Separate useEffect for initial setup - only run once on mount
  useEffect(() => {
    loadMode();
    loadConversations();
    // eslint-disable-next-line react-hooks/exhaustive-deps
<<<<<<< HEAD
  }, []);
=======
  }, []); // Empty dependency array - only run on mount
>>>>>>> 19de13ef

  // Separate useEffect for config changes (no hotkey listener here)
  useEffect(() => {
    const handleConfigChange = async (event) => {
      if (event.detail.section === 'app' && event.detail.settings.mode) {
        // Update mode directly from the event, no need to fetch config again
        setMode(event.detail.settings.mode);
      } else if (event.detail.section === 'custom' && 'auto_speak_responses' in event.detail.settings) {
        setAutoSpeak(event.detail.settings.auto_speak_responses);
      }
    };

    window.addEventListener('axela-config-changed', handleConfigChange);

    return () => {
      window.removeEventListener('axela-config-changed', handleConfigChange);
    };
  }, []); // No dependencies - event handler doesn't need to change

  // Separate useEffect for hotkeys - only run once on mount
  useEffect(() => {
    const handleHotkey = async (hotkey) => {
      if (hotkey === 'emergency_stop') {
        // Show emergency stop notification
        console.log('Emergency stop activated in UI!');

        const emergencyContent = '🚨 Emergency Stop Activated!\n\nThe Axela backend has been forcefully terminated. All running commands have been stopped.\n\nThe backend will automatically restart in 2 seconds...';

        setConversations(prev => {
          const current = prev.find(c => c.isActive);
          if (current && user?.id) {
            // Save emergency message to database
            createMessage(current.id, {
              role: 'assistant',
              content: emergencyContent,
              success: false,
            }).then(({ data: msgData }) => {
              if (msgData) {
                const emergencyMessage = {
                  id: msgData.id,
                  content: msgData.content,
                  role: msgData.role,
                  timestamp: msgData.created_at,
                  success: false
                };

                const updatedMessages = [...(current.messages || []), emergencyMessage];
                const updatedConv = {
                  ...current,
                  messages: updatedMessages,
                  updatedAt: new Date().toISOString()
                };

                setCurrentConversation(updatedConv);
                setConversations(prev => prev.map(c => c.id === current.id ? updatedConv : c));
              }
            }).catch(err => console.error('Error saving emergency message:', err));
          }
          return prev;
        });

        // Show restart notification after backend auto-restarts (4 seconds)
        setTimeout(() => {
          console.log('Adding restart success message');
          const restartContent = '✅ Backend Restarted Successfully\n\nAxela is back online and ready to accept commands.';

          setConversations(prev => {
            const current = prev.find(c => c.isActive);
            if (current && user?.id) {
              // Save restart message to database
              createMessage(current.id, {
                role: 'assistant',
                content: restartContent,
                success: true,
              }).then(({ data: msgData }) => {
                if (msgData) {
                  const restartMessage = {
                    id: msgData.id,
                    content: msgData.content,
                    role: msgData.role,
                    timestamp: msgData.created_at,
                    success: true
                  };

                  const updatedMessages = [...(current.messages || []), restartMessage];
                  const updatedConv = {
                    ...current,
                    messages: updatedMessages,
                    updatedAt: new Date().toISOString()
                  };

                  setCurrentConversation(updatedConv);
                  setConversations(prev => prev.map(c => c.id === current.id ? updatedConv : c));
                }
              }).catch(err => console.error('Error saving restart message:', err));
            }
            return prev;
          });
        }, 4000);
      }
    };

    if (window.electronAPI?.onHotkeyPressed) {
      window.electronAPI.onHotkeyPressed(handleHotkey);
    }

    // Only clean up on unmount
    return () => {
      // Don't remove all listeners, other components might be using them
      // The Electron main process manages the actual hotkey registration
    };
  }, [user]); // Include user in dependencies

  useEffect(() => {
    scrollToBottom();
  }, [currentConversation?.messages]);

  const scrollToBottom = () => {
    messagesEndRef.current?.scrollIntoView({ behavior: "smooth" });
  };

  const createNewConversation = async () => {
    if (!user?.id) {
      console.error('Cannot create conversation: user not authenticated');
      return;
    }

    try {
      const { data, error } = await createConversation(user.id, "New Conversation");

      if (error) {
        console.error('Error creating conversation:', error);
        return;
      }

      const newConv = {
        id: data.id,
        title: data.title,
        messages: [],
        createdAt: data.created_at,
        updatedAt: data.updated_at,
        isActive: true
      };

      setConversations(prev => {
        // Mark all other conversations as inactive
        const updatedPrev = prev.map(c => ({ ...c, isActive: false }));
        return [newConv, ...updatedPrev];
      });
      setCurrentConversation(newConv);
    } catch (error) {
      console.error('Error creating conversation:', error);
    }
  };

  const deleteConversation = async (convId) => {
    try {
      // Delete from database
      const { error } = await deleteConversationDB(convId);

      if (error) {
        console.error('Error deleting conversation:', error);
        return;
      }

<<<<<<< HEAD
      // Update local state using functional form to avoid stale closures
      setConversations(prev => {
        const remaining = prev.filter(c => c.id !== convId);
        
        // If we're deleting the current conversation, switch to another
        if (currentConversation?.id === convId) {
          if (remaining.length > 0) {
            setCurrentConversation(remaining[0]);
          } else {
            // Create new conversation if no remaining conversations
            createNewConversation();
          }
=======
      // Update local state
      setConversations(prev => prev.filter(c => c.id !== convId));

      if (currentConversation?.id === convId) {
        const remaining = conversations.filter(c => c.id !== convId);
        if (remaining.length > 0) {
          setCurrentConversation(remaining[0]);
        } else {
          await createNewConversation();
>>>>>>> 19de13ef
        }
        
        return remaining;
      });
    } catch (error) {
      console.error('Error deleting conversation:', error);
    }
  };

  const cycleMode = async (direction) => {
    const modes = ["manual", "ai", "agent", "chat"];
    const currentIndex = modes.indexOf(mode);
    const newIndex = direction === "next"
      ? (currentIndex + 1) % modes.length
      : (currentIndex - 1 + modes.length) % modes.length;
    const newMode = modes[newIndex];

    try {
      await fetch('http://127.0.0.1:8000/config', {
        method: 'PUT',
        headers: { 'Content-Type': 'application/json' },
        body: JSON.stringify({ section: "app", settings: { mode: newMode } })
      });

      setMode(newMode);
    } catch (error) {
      console.error("Error updating mode:", error);
    }
  };

  const sendMessage = async (content) => {
    if (!content.trim() || !user?.id) return;

    let conv = currentConversation;

    // Create new conversation if none exists
    if (!conv) {
      try {
        const { data, error } = await createConversation(user.id, content.substring(0, 50));

        if (error) {
          console.error('Error creating conversation:', error);
          return;
        }

        conv = {
          id: data.id,
          title: data.title,
          messages: [],
          createdAt: data.created_at,
          updatedAt: data.updated_at,
          isActive: true
        };

        setConversations(prev => [conv, ...prev]);
        setCurrentConversation(conv);
      } catch (error) {
        console.error('Error creating conversation:', error);
        return;
      }
    }

    setIsProcessing(true);

    // Save user message to database
    let userMessageDB;
    try {
      const { data: msgData, error: msgError } = await createMessage(conv.id, {
        role: 'user',
        content: content,
        success: true,
      });

      if (msgError) {
        console.error('Error saving user message:', msgError);
        setIsProcessing(false);
        return;
      }

      userMessageDB = msgData;

      // Update local state with user message
      const userMessage = {
        id: msgData.id,
        content: msgData.content,
        role: msgData.role,
        timestamp: msgData.created_at
      };

      const updatedMessages = [...(conv.messages || []), userMessage];
      const updatedConv = { ...conv, messages: updatedMessages, updatedAt: new Date().toISOString() };

      setCurrentConversation(updatedConv);
      setConversations(prev => prev.map(c => c.id === conv.id ? updatedConv : c));

      // Execute the command
      console.log('>>> Current mode state before sending:', mode);
      console.log('>>> Mode type:', typeof mode);
      console.log('>>> Mode value check:', mode === 'chat', mode === 'ai', mode === 'agent', mode === 'manual');
      const result = await axelaAPI.executeCommand(content, mode);

      // Save assistant message to database
      const { data: assistantMsgData, error: assistantMsgError } = await createMessage(conv.id, {
        role: 'assistant',
        content: result.success ? result.message : `Error: ${result.message || 'Command failed'}`,
        success: result.success,
        data: result.data,
      });

      if (assistantMsgError) {
        console.error('Error saving assistant message:', assistantMsgError);
        setIsProcessing(false);
        return;
      }

      const assistantMessage = {
        id: assistantMsgData.id,
        content: assistantMsgData.content,
        role: assistantMsgData.role,
        timestamp: assistantMsgData.created_at,
        success: assistantMsgData.success,
        data: assistantMsgData.data
      };

      const finalMessages = [...updatedMessages, assistantMessage];

      // Update conversation title if this is the first message
      let finalTitle = updatedConv.title;
      if (finalMessages.length === 2 && finalTitle === 'New Conversation') {
        finalTitle = content.substring(0, 50);
        await updateConversation(conv.id, { title: finalTitle });
      }

      const finalConv = {
        ...updatedConv,
        messages: finalMessages,
        updatedAt: new Date().toISOString(),
        title: finalTitle
      };

      setCurrentConversation(finalConv);
      setConversations(prev => prev.map(c => c.id === conv.id ? finalConv : c));


      if (autoSpeak && result.success && assistantMessage.content) {
        try {
          await fetch('http://127.0.0.1:8000/speak', {
            method: 'POST',
            headers: { 'Content-Type': 'application/json' },
            body: JSON.stringify({ text: assistantMessage.content, blocking: false })
          });
        } catch (speakError) {
          console.error("Error auto-speaking response:", speakError);
        }
      }

    } catch (error) {
      console.error("Error sending message:", error);

      // Check if backend is restarting before showing error
      const isRestarting = window.electronAPI?.isBackendRestarting
        ? await window.electronAPI.isBackendRestarting()
        : false;

      // Don't show error message if backend is restarting
      if (!isRestarting && conv) {
        const errorContent = `I encountered an error: ${error.message}. Please make sure the Axela backend is running.`;

        // Save error message to database
        try {
          const { data: errorMsgData } = await createMessage(conv.id, {
            role: 'assistant',
            content: errorContent,
            success: false,
          });

          if (errorMsgData) {
            const errorMessage = {
              id: errorMsgData.id,
              content: errorMsgData.content,
              role: errorMsgData.role,
              timestamp: errorMsgData.created_at,
              success: false
            };

            const currentMessages = conv.messages || [];
            const finalMessages = [...currentMessages, errorMessage];
            const finalConv = {
              ...conv,
              messages: finalMessages,
              updatedAt: new Date().toISOString()
            };

            setCurrentConversation(finalConv);
            setConversations(prev => prev.map(c => c.id === conv.id ? finalConv : c));
          }
        } catch (dbError) {
          console.error('Error saving error message to database:', dbError);
        }
      }
    } finally {
      setIsProcessing(false);
      setTimeout(() => {
        chatInputRef.current?.focus();
      }, 100);
    }
  };

  return (
    <div className="flex h-screen bg-stone-950">

      <div className="w-72 flex flex-col bg-stone-900/50 backdrop-blur-xl border-r border-stone-800/50">

        <div className="p-6 border-b border-stone-800/50">
          <div className="flex items-center gap-3 mb-6">
            <div className="w-12 h-12 flex items-center justify-center">
              <img src="/src/assets/logo.png" alt="AXELA" className="w-full h-full object-contain brightness-0 invert" />
            </div>
            <div>
              <h1 className="text-xl font-bold text-white">AXELA</h1>
              <p className="text-xs text-stone-400">AI Assistant</p>
            </div>
          </div>

          <Button
            onClick={createNewConversation}
            className="w-full bg-orange-500 hover:bg-orange-600 text-white shadow-lg shadow-orange-500/20 border-0 h-11"
            size="lg">
            <Plus className="w-4 h-4 mr-2" />
            New Chat
          </Button>
        </div>

        <div className="flex-1 overflow-y-auto p-3 min-h-0">
          <div className="space-y-2">
            {conversations.map((conv) => (
              <div
                key={conv.id}
                className={`group p-3 rounded-xl cursor-pointer transition-all duration-200 ${
                  currentConversation?.id === conv.id
                    ? 'bg-orange-500/10 border-2 border-orange-500/30 shadow-sm'
                    : 'bg-stone-800/30 hover:bg-stone-800/50 border border-transparent'
                }`}
                onClick={() => setCurrentConversation(conv)}>

                <div className="flex items-start justify-between gap-2">
                  <div className="flex-1 min-w-0">
                    <div className="flex items-center gap-2 mb-1">
                      <MessageCircle className={`w-3.5 h-3.5 flex-shrink-0 ${
                        currentConversation?.id === conv.id ? 'text-orange-400' : 'text-stone-500'
                      }`} />
                      <h3 className={`font-medium text-sm truncate ${
                        currentConversation?.id === conv.id ? 'text-orange-100' : 'text-stone-300'
                      }`}>
                        {conv.title || 'New Chat'}
                      </h3>
                    </div>
                    <p className="text-xs text-stone-500">
                      {conv.messages?.length || 0} messages
                    </p>
                  </div>
                  <Button
                    variant="ghost"
                    size="icon"
                    className="opacity-0 group-hover:opacity-100 transition-opacity h-7 w-7"
                    onClick={(e) => {
                      e.stopPropagation();
                      deleteConversation(conv.id);
                    }}>
                    <Trash2 className="w-3.5 h-3.5 text-stone-400 hover:text-red-400" />
                  </Button>
                </div>
              </div>
            ))}
          </div>
        </div>

        {/* Status Footer */}
        <div className="px-5 py-6 border-t border-stone-800/50 bg-stone-900/30">
          <div className="flex items-center justify-between text-sm">
            <div className="flex items-center gap-2">
              <Circle className={`w-2 h-2 ${axelaAPI.status.connected ? 'fill-orange-500 text-orange-500' : 'fill-red-500 text-red-500'} animate-pulse`} />
              <span className="text-stone-300 font-medium">
                {axelaAPI.status.connected ? 'Connected' : 'Disconnected'}
              </span>
            </div>
            <div className="flex items-center gap-2">
              <div className="flex items-center -space-x-1">
                <button
                  onClick={() => cycleMode("prev")}
                  className="hover:bg-stone-700/50 rounded transition-colors p-0.5"
                  title="Previous mode"
                >
                  <ChevronLeft className="w-3 h-3 text-stone-400 hover:text-orange-400" />
                </button>
                <span className="text-orange-400 font-medium text-xs px-2">
                  {mode === "chat" && "Chat"}
                  {mode === "ai" && "AI"}
                  {mode === "agent" && "Agent"}
                  {mode === "manual" && "Manual"}
                </span>
                <button
                  onClick={() => cycleMode("next")}
                  className="hover:bg-stone-700/50 rounded transition-colors p-0.5"
                  title="Next mode"
                >
                  <ChevronRight className="w-3 h-3 text-stone-400 hover:text-orange-400" />
                </button>
              </div>
              {axelaAPI.status.ai_available && (
                <Sparkles className="w-4 h-4 text-orange-400" title="AI Available" />
              )}
            </div>
          </div>
        </div>
      </div>

      {/* Main Content */}
      <div className="flex-1 flex flex-col min-w-0">
        <Tabs value={activeTab} onValueChange={setActiveTab} className="flex-1 flex flex-col min-h-0">
          {/* Tab Header */}
          <div className="border-b border-stone-800/50 bg-stone-900/30 backdrop-blur-xl px-8 py-4 flex justify-center">
            <TabsList className="bg-stone-800/50 p-1.5 h-12">
              <TabsTrigger
                value="chat"
                className="data-[state=active]:bg-stone-700 data-[state=active]:text-orange-400 px-6 font-medium text-stone-400">
                <MessageCircle className="w-4 h-4 mr-2" />
                Chat
              </TabsTrigger>
              <TabsTrigger
                value="scripts"
                className="data-[state=active]:bg-stone-700 data-[state=active]:text-orange-400 px-6 font-medium text-stone-400">
                <FileText className="w-4 h-4 mr-2" />
                Scripts
              </TabsTrigger>
              <TabsTrigger
                value="settings"
                className="data-[state=active]:bg-stone-700 data-[state=active]:text-orange-400 px-6 font-medium text-stone-400">
                <Settings className="w-4 h-4 mr-2" />
                Settings
              </TabsTrigger>
            </TabsList>
          </div>

          <TabsContent value="chat" className="flex-1 flex flex-col m-0 p-0 min-h-0 data-[state=inactive]:hidden">
            {/* Messages Area - Fixed Height with Scroll */}
            <div className="flex-1 overflow-y-auto px-8 py-6 min-h-0">
              {!currentConversation || currentConversation.messages.length === 0 ? (
                <div className="flex flex-col items-center justify-center h-full text-center">
                  <motion.div
                    initial={{ opacity: 0, scale: 0.9 }}
                    animate={{ opacity: 1, scale: 1 }}
                    className="max-w-2xl">
                    <div className="w-28 h-28 flex items-center justify-center mb-4 mx-auto">
                      <img src="/src/assets/logo.png" alt="AXELA" className="w-full h-full object-contain brightness-0 invert" />
                    </div>
                    <h2 className="text-4xl font-bold mb-3 text-orange-400">
                      Hello! I'm AXELA
                    </h2>
                    <p className="text-lg text-stone-400 mb-8">
                      Your AI-powered desktop assistant. I can control your computer, execute commands, and help you get things done.
                    </p>
                    <div className="flex flex-wrap gap-3 justify-center">
                      {["Open Calculator", "Take a screenshot", "Open Notepad", "Search for cats"].map((suggestion) => (
                        <Button
                          key={suggestion}
                          variant="outline"
                          onClick={() => sendMessage(suggestion)}
                          className="rounded-full border-2 border-stone-700 hover:border-orange-500/50 hover:bg-orange-500/10 text-stone-300 hover:text-orange-400 font-medium px-5 h-11 bg-stone-800/30">
                          {suggestion}
                        </Button>
                      ))}
                    </div>
                  </motion.div>
                </div>
              ) : (
                <div className="max-w-4xl mx-auto space-y-4">
                  <AnimatePresence>
                    {currentConversation.messages.map((msg) => (
                      <ChatMessage key={msg.id} message={msg} />
                    ))}
                  </AnimatePresence>
                  <div ref={messagesEndRef} />
                </div>
              )}
            </div>

            {/* Input Area - Fixed at Bottom */}
            <div className="px-5 py-3.5 border-t pb-4 border-stone-800/50 bg-stone-900/50 backdrop-blur-xl">
              <div className="max-w-4xl mx-auto">
                <ChatInput
                  ref={chatInputRef}
                  onSendMessage={sendMessage}
                  isProcessing={isProcessing}
                  disabled={!axelaAPI.status.connected}
                />
              </div>
            </div>
          </TabsContent>

          <TabsContent value="scripts" className="flex-1 m-0 overflow-y-auto data-[state=inactive]:hidden">
            <div className="p-8">
              <ScriptManagementPanel axelaAPI={axelaAPI} />
            </div>
          </TabsContent>

          <TabsContent value="settings" className="flex-1 m-0 p-0 overflow-y-auto data-[state=inactive]:hidden">
            <SettingsPanel axelaAPI={axelaAPI} />
          </TabsContent>
        </Tabs>
      </div>
    </div>
  );
}<|MERGE_RESOLUTION|>--- conflicted
+++ resolved
@@ -90,11 +90,7 @@
     loadMode();
     loadConversations();
     // eslint-disable-next-line react-hooks/exhaustive-deps
-<<<<<<< HEAD
-  }, []);
-=======
   }, []); // Empty dependency array - only run on mount
->>>>>>> 19de13ef
 
   // Separate useEffect for config changes (no hotkey listener here)
   useEffect(() => {
@@ -260,7 +256,6 @@
         return;
       }
 
-<<<<<<< HEAD
       // Update local state using functional form to avoid stale closures
       setConversations(prev => {
         const remaining = prev.filter(c => c.id !== convId);
@@ -273,17 +268,6 @@
             // Create new conversation if no remaining conversations
             createNewConversation();
           }
-=======
-      // Update local state
-      setConversations(prev => prev.filter(c => c.id !== convId));
-
-      if (currentConversation?.id === convId) {
-        const remaining = conversations.filter(c => c.id !== convId);
-        if (remaining.length > 0) {
-          setCurrentConversation(remaining[0]);
-        } else {
-          await createNewConversation();
->>>>>>> 19de13ef
         }
         
         return remaining;
