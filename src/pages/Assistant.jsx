import React, { useState, useEffect, useRef, useCallback } from "react";
import { Tabs, TabsContent, TabsList, TabsTrigger } from "@/components/ui/tabs";
import { Button } from "@/components/ui/button";
import { Dialog, DialogContent, DialogDescription, DialogFooter, DialogHeader, DialogTitle } from "@/components/ui/dialog";
import { Input } from "@/components/ui/input";
import { Textarea } from "@/components/ui/textarea";
import { Label } from "@/components/ui/label";
import { Select, SelectContent, SelectItem, SelectTrigger, SelectValue } from "@/components/ui/select";
import { MessageCircle, Settings, Plus, Trash2, FileText, Sparkles, Circle, ChevronLeft, ChevronRight } from "lucide-react";
import { motion, AnimatePresence } from "framer-motion";

import ChatMessage from "../components/chat/ChatMessage";
import ChatInput from "../components/chat/ChatInput";
import SettingsPanel from "../components/settings/SettingsPanel";
import ScriptManagementPanel from "../components/scripts/ScriptManagementPanel";
import { useAxelaAPI } from "../hooks/useAxelaAPI";
import { useAuth } from "../contexts/AuthContext";
import { Script } from "../api/entities";
import {
  getConversationsWithMessages,
  createConversation,
  deleteConversation as deleteConversationDB,
  createMessage,
  updateConversation,
} from "../lib/chatService";
<<<<<<< HEAD
import { useToast } from "@/hooks/use-toast";
=======
import { supabase } from "../lib/supabaseClient";
>>>>>>> 4cca6880
import logoImg from "../assets/logo.png";
import { saveAiMetadata, loadAiMetadata } from "@/lib/aiMetadataCache";

const SCRIPT_CATEGORIES = [
  { value: "General", label: "General" },
  { value: "Automation", label: "Automation" },
  { value: "Productivity", label: "Productivity" },
  { value: "System", label: "System" },
  { value: "Web", label: "Web" },
  { value: "File Management", label: "File Management" }
];

const DEFAULT_CATEGORY = SCRIPT_CATEGORIES[0].value;

const generateClientId = () => {
  if (typeof crypto !== "undefined" && crypto.randomUUID) {
    return crypto.randomUUID();
  }
  return `cmd_${Date.now()}_${Math.random().toString(16).slice(2)}`;
};

const formatInstructionFromCommand = (command = {}) => {
  if (!command) return "";
  if (command.instruction_text) {
    return command.instruction_text;
  }
  if (typeof command.raw_text === "string" && command.raw_text.trim()) {
    return command.raw_text.trim();
  }

  const params = command.parameters || {};
  const type = (command.command_type || "").toLowerCase();
  const action = (command.action || "").toLowerCase();

  if (type === "mouse") {
    const target = params.target;
    if (action === "click") {
      if (target) return `click on ${target}`;
      if (typeof params.x === "number" && typeof params.y === "number") {
        return `click at ${Math.round(params.x)}, ${Math.round(params.y)}`;
      }
      return "click";
    }
    if (action === "double_click") {
      return target ? `double click on ${target}` : "double click";
    }
    if (action === "right_click") {
      return target ? `right click on ${target}` : "right click";
    }
    if (action === "drag") {
      const source = params.source || "current position";
      const destination = params.destination || "target";
      return `drag from ${source} to ${destination}`;
    }
    if (action === "scroll") {
      return `scroll ${params.direction || "down"}`;
    }
    if (action === "move") {
      if (target) return `move mouse to ${target}`;
      if (typeof params.x === "number" && typeof params.y === "number") {
        return `move mouse to ${Math.round(params.x)}, ${Math.round(params.y)}`;
      }
      return "move mouse";
    }
  }

  if (type === "keyboard") {
    if (action === "type") {
      const text = params.text || "";
      return text ? `type "${text}"` : "type text";
    }
    if (action === "key_press" || action === "key_combo") {
      const combo = params.combo || params.key || params.keys;
      return combo ? `press ${combo}` : "press key";
    }
  }

  if (type === "screenshot") {
    if (action === "capture") {
      const filename = params.filename;
      return `take screenshot${filename ? ` as ${filename}` : ""}`;
    }
    if (action === "save") {
      const filename = params.filename || "screenshot.png";
      return `save screenshot as ${filename}`;
    }
  }

  if (type === "system") {
    if (action === "shutdown") return "shutdown computer";
    if (action === "restart") return "restart computer";
    if (action === "logout") return "log out current user";
    if (action === "sleep") return "put system to sleep";
  }

  if (type === "file") {
    const source = params.source;
    const destination = params.destination;
    const path = params.path;
    if (action === "open" && path) return `open ${path}`;
    if (action === "create" && path) return `create ${path}`;
    if (action === "delete" && path) return `delete ${path}`;
    if (action === "copy" && source && destination) return `copy ${source} to ${destination}`;
    if (action === "move_file" && source && destination) return `move ${source} to ${destination}`;
    if (action === "rename" && source && destination) return `rename ${source} to ${destination}`;
  }

  if (type === "program") {
    const program = params.program || "";
    if (action === "start") return `start ${program}`.trim();
    if (action === "close") return `close ${program}`.trim();
    if (action === "minimize") return `minimize ${program}`.trim();
    if (action === "maximize") return `maximize ${program}`.trim();
  }

  if (type === "web") {
    if (action === "search") {
      const query = params.query || params.url || "";
      return `search for "${query}"`.trim();
    }
    if (action === "navigate") {
      const url = params.url || params.query || "";
      return `go to ${url}`.trim();
    }
  }

  if (type === "utility") {
    if ((action === "wait" || action === "delay") && params.duration !== undefined) {
      return `wait ${params.duration} seconds`;
    }
  }

  return `${command.command_type || ""} ${command.action || ""}`.trim();
};

const extractInstructionSources = (data = {}) => {
  if (Array.isArray(data.commands) && data.commands.length > 0) {
    return data.commands;
  }

  if (Array.isArray(data.instructions) && data.instructions.length > 0) {
    return data.instructions.map((text, index) => ({
      instruction_text: text,
      raw_text: text,
      description: `Step ${index + 1}`
    }));
  }

  if (typeof data.instructions_text === "string" && data.instructions_text.trim()) {
    return data.instructions_text
      .split(/;\s*/)
      .filter(Boolean)
      .map((text, index) => ({
        instruction_text: text.trim(),
        raw_text: text.trim(),
        description: `Step ${index + 1}`
      }));
  }

  return [];
};

const buildScriptDraftFromMessage = (message) => {
  if (!message) return null;
  const payload = message.aiMetadata ?? message.data ?? loadAiMetadata(message.id);
  if (!payload) return null;

  const commandSources = extractInstructionSources(payload);
  if (!commandSources.length) return null;

  const instructions = commandSources
    .map((cmd) => formatInstructionFromCommand(cmd))
    .filter((text) => Boolean(text));

  if (!instructions.length) {
    return null;
  }
  const prompt = instructions.join("; ");
  const baseNameSource = message.data.original_prompt || "";
  const fallbackName = baseNameSource || "Saved Script";
  const truncatedName = fallbackName.length > 60 ? `${fallbackName.slice(0, 57)}...` : fallbackName;

  const commandEntries = instructions.map((text, index) => {
    const source = commandSources[index] || {};
    const description = source.description || `${source.command_type || ""} ${source.action || ""}`.trim();
    return {
      id: source.id || generateClientId(),
      text,
      description,
      order: index,
      isEnabled: source.isEnabled !== undefined
        ? source.isEnabled
        : (source.is_enabled !== undefined ? source.is_enabled : true),
      command_type: source.command_type,
      action: source.action,
      parameters: source.parameters
    };
  });

  return {
    defaultName: truncatedName || "Saved Script",
    defaultDescription: message.content || message.data.ai_explanation || "",
    prompt,
    instructions,
    commands: commandEntries,
    originalPrompt: baseNameSource
  };
};

export default function AssistantPage() {
  const [activeTab, setActiveTab] = useState("chat");
  const [conversations, setConversations] = useState([]);
  const [currentConversation, setCurrentConversation] = useState(null);
  const [isProcessing, setIsProcessing] = useState(false);
  const [mode, setMode] = useState("ai"); // "manual", "ai", "agent", or "chat"
  const [autoSpeak, setAutoSpeak] = useState(false);
  const [isLoadingConversations, setIsLoadingConversations] = useState(true);
  const [scriptDraft, setScriptDraft] = useState(null);
  const [scriptName, setScriptName] = useState("");
  const [scriptDescription, setScriptDescription] = useState("");
  const [scriptCategory, setScriptCategory] = useState(DEFAULT_CATEGORY);
  const [isSavingScript, setIsSavingScript] = useState(false);
  const messagesEndRef = useRef(null);
  const chatInputRef = useRef(null);
  const sendMessageRef = useRef(null);

  const axelaAPI = useAxelaAPI();
  const { user } = useAuth();
  const { toast } = useToast();

  const loadMode = useCallback(async () => {
    try {
      const response = await axelaAPI.getConfig();
      console.log('>>> Config response:', response);
      console.log('>>> Mode from config:', response?.config?.mode);

      const newMode = response?.config?.mode || "ai";
      console.log('>>> Setting mode to:', newMode);
      setMode(newMode);

      // Load auto-speak setting
      const autoSpeakEnabled = response?.config?.custom?.auto_speak_responses === true;
      setAutoSpeak(autoSpeakEnabled);
    } catch (error) {
      console.error("Error loading mode:", error);
      setMode("ai");
    }
  }, [axelaAPI.getConfig]);

  const loadConversations = useCallback(async () => {
    if (!user?.id) {
      setIsLoadingConversations(false);
      return;
    }

    try {
      setIsLoadingConversations(true);
      const { data, error } = await getConversationsWithMessages(user.id);

      if (error) {
        console.error('Error loading conversations:', error);
        return;
      }

      if (data && data.length > 0) {
        // Mark the first conversation as active
        const updatedConversations = data.map((conv, index) => ({
          ...conv,
          isActive: index === 0,
        }));
        setConversations(updatedConversations);
        setCurrentConversation(updatedConversations[0]);
      } else {
        // No conversations exist, create a new one
        await createNewConversation();
      }
    } catch (error) {
      console.error('Error loading conversations:', error);
    } finally {
      setIsLoadingConversations(false);
    }
  }, [user?.id]);

  const resetScriptDraft = useCallback(() => {
    setScriptDraft(null);
    setScriptName("");
    setScriptDescription("");
    setScriptCategory(DEFAULT_CATEGORY);
  }, []);

  const closeScriptModal = useCallback(() => {
    if (isSavingScript) {
      return;
    }
    resetScriptDraft();
  }, [isSavingScript, resetScriptDraft]);

  const handleSaveScriptRequest = useCallback((message) => {
    if (!user?.id) {
      toast({
        title: "Sign in required",
        description: "Please sign in to save scripts for later.",
        variant: "destructive"
      });
      return;
    }

    const draft = buildScriptDraftFromMessage(message);
    if (!draft) {
      toast({
        title: "Nothing to save",
        description: "This response does not include executable steps.",
      });
      return;
    }

    setScriptDraft(draft);
    setScriptName(draft.defaultName || "Saved Script");
    setScriptDescription(draft.defaultDescription || "");
    setScriptCategory(DEFAULT_CATEGORY);
  }, [toast, user?.id]);

  const handleCreateScript = useCallback(async () => {
    if (!scriptDraft || !user?.id) {
      return;
    }

    const trimmedName = scriptName.trim();
    if (!trimmedName) {
      toast({
        title: "Script name required",
        description: "Please provide a name for this script.",
        variant: "destructive"
      });
      return;
    }

    setIsSavingScript(true);
    try {
      const commandsPayload = scriptDraft.commands.map((command, index) => ({
        id: command.id || generateClientId(),
        text: command.text,
        description: command.description || "",
        order: index,
        isEnabled: command.isEnabled !== undefined ? command.isEnabled : true,
        command_type: command.command_type,
        action: command.action,
        parameters: command.parameters
      }));

      await Script.create(user.id, {
        name: trimmedName,
        prompt: scriptDraft.prompt || commandsPayload.map((cmd) => cmd.text).join("; "),
        description: scriptDescription.trim(),
        category: scriptCategory,
        commands: commandsPayload,
        is_recurring: false,
        recurring_enabled: false
      });

      toast({
        title: "Script saved",
        description: `${trimmedName} is now available in the Scripts tab.`
      });
      resetScriptDraft();
      if (typeof window !== "undefined" && typeof window.dispatchEvent === "function") {
        window.dispatchEvent(new Event("axela-scripts-updated"));
      }
    } catch (error) {
      console.error("Error saving script:", error);
      toast({
        title: "Failed to save script",
        description: error?.message || "Please try again.",
        variant: "destructive"
      });
    } finally {
      setIsSavingScript(false);
    }
  }, [scriptDraft, scriptName, scriptDescription, scriptCategory, resetScriptDraft, toast, user?.id]);

  // Separate useEffect for initial setup - only run once on mount
  useEffect(() => {
    loadMode();
    loadConversations();
    // eslint-disable-next-line react-hooks/exhaustive-deps
  }, []); // Empty dependency array - only run on mount

  // Separate useEffect for config changes (no hotkey listener here)
  useEffect(() => {
    const handleConfigChange = async (event) => {
      if (event.detail.section === 'app' && event.detail.settings.mode) {
        // Update mode directly from the event, no need to fetch config again
        setMode(event.detail.settings.mode);
      } else if (event.detail.section === 'custom' && 'auto_speak_responses' in event.detail.settings) {
        setAutoSpeak(event.detail.settings.auto_speak_responses);
      }
    };

    window.addEventListener('axela-config-changed', handleConfigChange);

    return () => {
      window.removeEventListener('axela-config-changed', handleConfigChange);
    };
  }, []); // No dependencies - event handler doesn't need to change

  // Separate useEffect for hotkeys - only run once on mount
  useEffect(() => {
    const handleHotkey = async (hotkey) => {
      if (hotkey === 'emergency_stop') {
        // Show emergency stop notification
        console.log('Emergency stop activated in UI!');

        const emergencyContent = '🚨 Emergency Stop Activated!\n\nThe Axela backend has been forcefully terminated. All running commands have been stopped.\n\nThe backend will automatically restart in 2 seconds...';

        setConversations(prev => {
          const current = prev.find(c => c.isActive);
          if (current && user?.id) {
            // Save emergency message to database
            createMessage(current.id, {
              role: 'assistant',
              content: emergencyContent,
              success: false,
            }).then(({ data: msgData }) => {
              if (msgData) {
                const emergencyMessage = {
                  id: msgData.id,
                  content: msgData.content,
                  role: msgData.role,
                  timestamp: msgData.created_at,
                  success: false
                };

                const updatedMessages = [...(current.messages || []), emergencyMessage];
                const updatedConv = {
                  ...current,
                  messages: updatedMessages,
                  updatedAt: new Date().toISOString()
                };

                setCurrentConversation(updatedConv);
                setConversations(prev => prev.map(c => c.id === current.id ? updatedConv : c));
              }
            }).catch(err => console.error('Error saving emergency message:', err));
          }
          return prev;
        });

        // Show restart notification after backend auto-restarts (4 seconds)
        setTimeout(() => {
          console.log('Adding restart success message');
          const restartContent = '✅ Backend Restarted Successfully\n\nAxela is back online and ready to accept commands.';

          setConversations(prev => {
            const current = prev.find(c => c.isActive);
            if (current && user?.id) {
              // Save restart message to database
              createMessage(current.id, {
                role: 'assistant',
                content: restartContent,
                success: true,
              }).then(({ data: msgData }) => {
                if (msgData) {
                  const restartMessage = {
                    id: msgData.id,
                    content: msgData.content,
                    role: msgData.role,
                    timestamp: msgData.created_at,
                    success: true
                  };

                  const updatedMessages = [...(current.messages || []), restartMessage];
                  const updatedConv = {
                    ...current,
                    messages: updatedMessages,
                    updatedAt: new Date().toISOString()
                  };

                  setCurrentConversation(updatedConv);
                  setConversations(prev => prev.map(c => c.id === current.id ? updatedConv : c));
                }
              }).catch(err => console.error('Error saving restart message:', err));
            }
            return prev;
          });
        }, 4000);
      }
    };

    if (window.electronAPI?.onHotkeyPressed) {
      window.electronAPI.onHotkeyPressed(handleHotkey);
    }

    // Only clean up on unmount
    return () => {
      // Don't remove all listeners, other components might be using them
      // The Electron main process manages the actual hotkey registration
    };
  }, [user]); // Include user in dependencies

  // Keep sendMessage ref up to date
  useEffect(() => {
    sendMessageRef.current = sendMessage;
  });

  // Listen for commands from overlay window
  useEffect(() => {
    if (window.electronAPI?.onOverlayCommand) {
      const cleanup = window.electronAPI.onOverlayCommand((command) => {
        console.log('Received command from overlay:', command);
        // Use the ref to always call the latest version of sendMessage
        if (sendMessageRef.current) {
          sendMessageRef.current(command);
        }
      });

      return cleanup;
    }
  }, []); // Only set up once - ref pattern handles stale closures

<<<<<<< HEAD
  const scriptInstructionsPreview = scriptDraft
    ? scriptDraft.commands.map((cmd, index) => `${index + 1}. ${cmd.text}`).join("\n")
    : "";
  const disableScriptSave = !scriptDraft || !scriptName.trim() || !scriptDraft.commands.length || isSavingScript;
=======
  // Realtime subscription for new messages in current conversation
  useEffect(() => {
    if (!currentConversation?.id || !user?.id) {
      return;
    }

    const conversationId = currentConversation.id;
    console.log('[Chat] Setting up realtime subscription for conversation:', conversationId);

    const channel = supabase
      .channel(`messages_${conversationId}`)
      .on(
        'postgres_changes',
        {
          event: 'INSERT',
          schema: 'public',
          table: 'messages',
          filter: `conversation_id=eq.${conversationId}`,
        },
        (payload) => {
          const newMessage = payload.new;
          console.log('[Chat] New message received via realtime:', newMessage);

          // Add new message to current conversation without animations
          const message = {
            id: newMessage.id,
            content: newMessage.content,
            role: newMessage.role,
            timestamp: newMessage.created_at,
            success: newMessage.success,
            data: newMessage.data,
          };

          setCurrentConversation((prev) => {
            if (!prev || prev.id !== conversationId) {
              return prev;
            }
            // Check if message already exists (avoid duplicates)
            const messageExists = prev.messages?.some((msg) => msg.id === newMessage.id);
            if (messageExists) {
              console.log('[Chat] Message already exists, skipping');
              return prev;
            }
            return {
              ...prev,
              messages: [...(prev.messages || []), message],
              updatedAt: new Date().toISOString(),
            };
          });

          setConversations((prev) =>
            prev.map((conv) => {
              if (conv.id !== conversationId) {
                return conv;
              }
              // Check if message already exists (avoid duplicates)
              const messageExists = conv.messages?.some((msg) => msg.id === newMessage.id);
              if (messageExists) {
                return conv;
              }
              return {
                ...conv,
                messages: [...(conv.messages || []), message],
                updatedAt: new Date().toISOString(),
              };
            })
          );

          // Scroll to bottom when new message arrives
          setTimeout(() => {
            messagesEndRef.current?.scrollIntoView({ behavior: 'smooth' });
          }, 100);
        }
      )
      .subscribe((status) => {
        console.log('[Chat] Realtime subscription status:', status);
      });

    return () => {
      console.log('[Chat] Cleaning up realtime subscription');
      supabase.removeChannel(channel);
    };
  }, [currentConversation?.id, user?.id]);
>>>>>>> 4cca6880

  useEffect(() => {
    scrollToBottom();

    // Send chat update to Electron for overlay
    if (window.electronAPI?.sendChatUpdate && currentConversation) {
      window.electronAPI.sendChatUpdate({
        messages: currentConversation.messages || []
      });
    }
  }, [currentConversation?.messages]);

  const scrollToBottom = () => {
    messagesEndRef.current?.scrollIntoView({ behavior: "smooth" });
  };

  const createNewConversation = async () => {
    if (!user?.id) {
      console.error('Cannot create conversation: user not authenticated');
      return;
    }

    try {
      const { data, error } = await createConversation(user.id, "New Conversation");

      if (error) {
        console.error('Error creating conversation:', error);
        return;
      }

      const newConv = {
        id: data.id,
        title: data.title,
        messages: [],
        createdAt: data.created_at,
        updatedAt: data.updated_at,
        isActive: true
      };

      setConversations(prev => {
        // Mark all other conversations as inactive
        const updatedPrev = prev.map(c => ({ ...c, isActive: false }));
        return [newConv, ...updatedPrev];
      });
      setCurrentConversation(newConv);
    } catch (error) {
      console.error('Error creating conversation:', error);
    }
  };

  const deleteConversation = async (convId) => {
    try {
      // Delete from database
      const { error } = await deleteConversationDB(convId);

      if (error) {
        console.error('Error deleting conversation:', error);
        return;
      }

      // Update local state using functional form to avoid stale closures
      setConversations(prev => {
        const remaining = prev.filter(c => c.id !== convId);

        // If we're deleting the current conversation, switch to another
        if (currentConversation?.id === convId) {
          if (remaining.length > 0) {
            setCurrentConversation(remaining[0]);
          } else {
            // Create new conversation if no remaining conversations
            createNewConversation();
          }
        }

        return remaining;
      });
    } catch (error) {
      console.error('Error deleting conversation:', error);
    }
  };

  const cycleMode = async (direction) => {
    const modes = ["manual", "ai", "agent", "chat"];
    const currentIndex = modes.indexOf(mode);
    const newIndex = direction === "next"
      ? (currentIndex + 1) % modes.length
      : (currentIndex - 1 + modes.length) % modes.length;
    const newMode = modes[newIndex];

    try {
      await fetch('http://127.0.0.1:8000/config', {
        method: 'PUT',
        headers: { 'Content-Type': 'application/json' },
        body: JSON.stringify({ section: "app", settings: { mode: newMode } })
      });

      setMode(newMode);
    } catch (error) {
      console.error("Error updating mode:", error);
    }
  };

  const sendMessage = async (content) => {
    if (!content.trim() || !user?.id) return;

    let conv = currentConversation;

    // Create new conversation if none exists
    if (!conv) {
      try {
        const { data, error } = await createConversation(user.id, content.substring(0, 50));

        if (error) {
          console.error('Error creating conversation:', error);
          return;
        }

        conv = {
          id: data.id,
          title: data.title,
          messages: [],
          createdAt: data.created_at,
          updatedAt: data.updated_at,
          isActive: true
        };

        setConversations(prev => [conv, ...prev]);
        setCurrentConversation(conv);
      } catch (error) {
        console.error('Error creating conversation:', error);
        return;
      }
    }

    setIsProcessing(true);

    // Save user message to database
    let userMessageDB;
    try {
      const { data: msgData, error: msgError } = await createMessage(conv.id, {
        role: 'user',
        content: content,
        success: true,
      });

      if (msgError) {
        console.error('Error saving user message:', msgError);
        setIsProcessing(false);
        return;
      }

      userMessageDB = msgData;

      // Update local state with user message
      const userMessage = {
        id: msgData.id,
        content: msgData.content,
        role: msgData.role,
        timestamp: msgData.created_at
      };

      const updatedMessages = [...(conv.messages || []), userMessage];
      const updatedConv = { ...conv, messages: updatedMessages, updatedAt: new Date().toISOString() };

      setCurrentConversation(updatedConv);
      setConversations(prev => prev.map(c => c.id === conv.id ? updatedConv : c));

      // Execute the command
      // Use the selected mode (agent, ai, manual, or chat) regardless of which tab we're on
      // The "chat" tab is just the UI tab, not the execution mode
      const executionMode = mode;
      console.log('>>> Current mode state before sending:', mode);
      console.log('>>> Active tab:', activeTab);
      console.log('>>> Execution mode:', executionMode);
      const result = await axelaAPI.executeCommand(content, executionMode);

      // Save assistant message to database
      const { data: assistantMsgData, error: assistantMsgError } = await createMessage(conv.id, {
        role: 'assistant',
        content: result.success ? result.message : `Error: ${result.message || 'Command failed'}`,
        success: result.success,
        data: result.data,
      });

      if (assistantMsgError) {
        console.error('Error saving assistant message:', assistantMsgError);
        setIsProcessing(false);
        return;
      }

      const assistantMessage = {
        id: assistantMsgData.id,
        content: assistantMsgData.content,
        role: assistantMsgData.role,
        timestamp: assistantMsgData.created_at,
        success: assistantMsgData.success,
        data: assistantMsgData.data ?? result.data ?? null,
        aiMetadata: result.data ?? assistantMsgData.data ?? null
      };

      if (assistantMessage.aiMetadata) {
        saveAiMetadata(assistantMessage.id, assistantMessage.aiMetadata);
      }

      const finalMessages = [...updatedMessages, assistantMessage];

      // Update conversation title if this is the first message
      let finalTitle = updatedConv.title;
      if (finalMessages.length === 2 && finalTitle === 'New Conversation') {
        finalTitle = content.substring(0, 50);
        await updateConversation(conv.id, { title: finalTitle });
      }

      const finalConv = {
        ...updatedConv,
        messages: finalMessages,
        updatedAt: new Date().toISOString(),
        title: finalTitle
      };

      setCurrentConversation(finalConv);
      setConversations(prev => prev.map(c => c.id === conv.id ? finalConv : c));


      if (autoSpeak && result.success && assistantMessage.content) {
        try {
          await fetch('http://127.0.0.1:8000/speak', {
            method: 'POST',
            headers: { 'Content-Type': 'application/json' },
            body: JSON.stringify({ text: assistantMessage.content, blocking: false })
          });
        } catch (speakError) {
          console.error("Error auto-speaking response:", speakError);
        }
      }

    } catch (error) {
      console.error("Error sending message:", error);

      // Check if backend is restarting before showing error
      const isRestarting = window.electronAPI?.isBackendRestarting
        ? await window.electronAPI.isBackendRestarting()
        : false;

      // Don't show error message if backend is restarting
      if (!isRestarting && conv) {
        const errorContent = `I encountered an error: ${error.message}. Please make sure the Axela backend is running.`;

        // Save error message to database
        try {
          const { data: errorMsgData } = await createMessage(conv.id, {
            role: 'assistant',
            content: errorContent,
            success: false,
          });

          if (errorMsgData) {
            const errorMessage = {
              id: errorMsgData.id,
              content: errorMsgData.content,
              role: errorMsgData.role,
              timestamp: errorMsgData.created_at,
              success: false
            };

            const currentMessages = conv.messages || [];
            const finalMessages = [...currentMessages, errorMessage];
            const finalConv = {
              ...conv,
              messages: finalMessages,
              updatedAt: new Date().toISOString()
            };

            setCurrentConversation(finalConv);
            setConversations(prev => prev.map(c => c.id === conv.id ? finalConv : c));
          }
        } catch (dbError) {
          console.error('Error saving error message to database:', dbError);
        }
      }
    } finally {
      setIsProcessing(false);
      setTimeout(() => {
        chatInputRef.current?.focus();
      }, 100);
    }
  };

  return (
    <div className="flex h-screen bg-stone-950">

      <div className="w-72 flex flex-col bg-stone-900/50 backdrop-blur-xl border-r border-stone-800/50">

        <div className="p-6 border-b border-stone-800/50">
          <div className="flex items-center gap-3 mb-6">
            <div className="w-12 h-12 flex items-center justify-center">
              <img src={logoImg} alt="AXELA" className="w-full h-full object-contain brightness-0 invert" />
            </div>
            <div>
              <h1 className="text-xl font-bold text-white">AXELA</h1>
              <p className="text-xs text-stone-400">AI Assistant</p>
            </div>
          </div>

          <Button
            onClick={createNewConversation}
            className="w-full bg-orange-500 hover:bg-orange-600 text-white shadow-lg shadow-orange-500/20 border-0 h-11"
            size="lg">
            <Plus className="w-4 h-4 mr-2" />
            New Chat
          </Button>
        </div>

        <div className="flex-1 overflow-y-auto p-3 min-h-0">
          <div className="space-y-2">
            {conversations.map((conv) => (
              <div
                key={conv.id}
                className={`group p-3 rounded-xl cursor-pointer transition-all duration-200 ${
                  currentConversation?.id === conv.id
                    ? 'bg-orange-500/10 border-2 border-orange-500/30 shadow-sm'
                    : 'bg-stone-800/30 hover:bg-stone-800/50 border border-transparent'
                }`}
                onClick={() => setCurrentConversation(conv)}>

                <div className="flex items-start justify-between gap-2">
                  <div className="flex-1 min-w-0">
                    <div className="flex items-center gap-2 mb-1">
                      <MessageCircle className={`w-3.5 h-3.5 flex-shrink-0 ${
                        currentConversation?.id === conv.id ? 'text-orange-400' : 'text-stone-500'
                      }`} />
                      <h3 className={`font-medium text-sm truncate ${
                        currentConversation?.id === conv.id ? 'text-orange-100' : 'text-stone-300'
                      }`}>
                        {conv.title || 'New Chat'}
                      </h3>
                    </div>
                    <p className="text-xs text-stone-500">
                      {conv.messages?.length || 0} messages
                    </p>
                  </div>
                  <Button
                    variant="ghost"
                    size="icon"
                    className="opacity-0 group-hover:opacity-100 transition-opacity h-7 w-7"
                    onClick={(e) => {
                      e.stopPropagation();
                      deleteConversation(conv.id);
                    }}>
                    <Trash2 className="w-3.5 h-3.5 text-stone-400 hover:text-red-400" />
                  </Button>
                </div>
              </div>
            ))}
          </div>
        </div>

        {/* Status Footer */}
        <div className="px-5 py-6 border-t border-stone-800/50 bg-stone-900/30">
          <div className="flex items-center justify-between text-sm">
            <div className="flex items-center gap-2">
              <Circle className={`w-2 h-2 ${axelaAPI.status.connected ? 'fill-orange-500 text-orange-500' : 'fill-red-500 text-red-500'} animate-pulse`} />
              <span className="text-stone-300 font-medium">
                {axelaAPI.status.connected ? 'Connected' : 'Disconnected'}
              </span>
            </div>
            <div className="flex items-center gap-2">
              <div className="flex items-center -space-x-1">
                <button
                  onClick={() => cycleMode("prev")}
                  className="hover:bg-stone-700/50 rounded transition-colors p-0.5"
                  title="Previous mode"
                >
                  <ChevronLeft className="w-3 h-3 text-stone-400 hover:text-orange-400" />
                </button>
                <span className="text-orange-400 font-medium text-xs px-2">
                  {mode === "chat" && "Chat"}
                  {mode === "ai" && "AI"}
                  {mode === "agent" && "Agent"}
                  {mode === "manual" && "Manual"}
                </span>
                <button
                  onClick={() => cycleMode("next")}
                  className="hover:bg-stone-700/50 rounded transition-colors p-0.5"
                  title="Next mode"
                >
                  <ChevronRight className="w-3 h-3 text-stone-400 hover:text-orange-400" />
                </button>
              </div>
              {axelaAPI.status.ai_available && (
                <Sparkles className="w-4 h-4 text-orange-400" title="AI Available" />
              )}
            </div>
          </div>
        </div>
      </div>

      {/* Main Content */}
      <div className="flex-1 flex flex-col min-w-0">
        <Tabs value={activeTab} onValueChange={setActiveTab} className="flex-1 flex flex-col min-h-0">
          {/* Tab Header */}
          <div className="border-b border-stone-800/50 bg-stone-900/30 backdrop-blur-xl px-8 py-4 flex justify-center">
            <TabsList className="bg-stone-800/50 p-1.5 h-12">
              <TabsTrigger
                value="chat"
                className="data-[state=active]:bg-stone-700 data-[state=active]:text-orange-400 px-6 font-medium text-stone-400">
                <MessageCircle className="w-4 h-4 mr-2" />
                Chat
              </TabsTrigger>
              <TabsTrigger
                value="scripts"
                className="data-[state=active]:bg-stone-700 data-[state=active]:text-orange-400 px-6 font-medium text-stone-400">
                <FileText className="w-4 h-4 mr-2" />
                Scripts
              </TabsTrigger>
              <TabsTrigger
                value="settings"
                className="data-[state=active]:bg-stone-700 data-[state=active]:text-orange-400 px-6 font-medium text-stone-400">
                <Settings className="w-4 h-4 mr-2" />
                Settings
              </TabsTrigger>
            </TabsList>
          </div>

          <TabsContent value="chat" className="flex-1 flex flex-col m-0 p-0 min-h-0 data-[state=inactive]:hidden">
            {/* Messages Area - Fixed Height with Scroll */}
            <div className="flex-1 overflow-y-auto px-8 py-6 min-h-0">
              {!currentConversation || currentConversation.messages.length === 0 ? (
                <div className="flex flex-col items-center justify-center h-full text-center">
                  <motion.div
                    initial={{ opacity: 0, scale: 0.9 }}
                    animate={{ opacity: 1, scale: 1 }}
                    className="max-w-2xl">
                    <div className="w-28 h-28 flex items-center justify-center mb-4 mx-auto">
                      <img src={logoImg} alt="AXELA" className="w-full h-full object-contain brightness-0 invert" />
                    </div>
                    <h2 className="text-4xl font-bold mb-3 text-orange-400">
                      Hello! I'm AXELA
                    </h2>
                    <p className="text-lg text-stone-400 mb-8">
                      Your AI-powered desktop assistant. I can control your computer, execute commands, and help you get things done.
                    </p>
                    <div className="flex flex-wrap gap-3 justify-center">
                      {["Open Calculator", "Take a screenshot", "Open Notepad", "Search for cats"].map((suggestion) => (
                        <Button
                          key={suggestion}
                          variant="outline"
                          onClick={() => sendMessage(suggestion)}
                          className="rounded-full border-2 border-stone-700 hover:border-orange-500/50 hover:bg-orange-500/10 text-stone-300 hover:text-orange-400 font-medium px-5 h-11 bg-stone-800/30">
                          {suggestion}
                        </Button>
                      ))}
                    </div>
                  </motion.div>
                </div>
              ) : (
                <div className="max-w-4xl mx-auto space-y-4">
<<<<<<< HEAD
                    <AnimatePresence>
                    {currentConversation.messages.map((msg) => (
                      <ChatMessage
                        key={msg.id}
                        message={msg}
                        onSaveScript={handleSaveScriptRequest}
                      />
                    ))}
                  </AnimatePresence>
=======
                  {currentConversation.messages.map((msg) => (
                    <ChatMessage key={msg.id} message={msg} />
                  ))}
>>>>>>> 4cca6880
                  <div ref={messagesEndRef} />
                </div>
              )}
            </div>

            {/* Input Area - Fixed at Bottom */}
            <div className="px-5 py-3.5 border-t pb-4 border-stone-800/50 bg-stone-900/50 backdrop-blur-xl">
              <div className="max-w-4xl mx-auto">
                <ChatInput
                  ref={chatInputRef}
                  onSendMessage={sendMessage}
                  isProcessing={isProcessing}
                  disabled={!axelaAPI.status.connected}
                />
              </div>
            </div>
          </TabsContent>

          <TabsContent value="scripts" className="flex-1 m-0 overflow-y-auto data-[state=inactive]:hidden">
            <div className="p-8">
              <ScriptManagementPanel axelaAPI={axelaAPI} />
            </div>
          </TabsContent>

          <TabsContent value="settings" className="flex-1 m-0 p-0 overflow-y-auto data-[state=inactive]:hidden">
            <SettingsPanel axelaAPI={axelaAPI} />
          </TabsContent>
        </Tabs>
      </div>
      <Dialog open={Boolean(scriptDraft)} onOpenChange={(open) => {
        if (!open) {
          closeScriptModal();
        }
      }}>
        <DialogContent className="bg-stone-950 border border-stone-800/60 text-stone-100 max-w-lg">
          <DialogHeader>
            <DialogTitle>Save Script</DialogTitle>
            <DialogDescription className="text-stone-400">
              Store these AI-generated steps so you can replay them from the Scripts tab later.
            </DialogDescription>
          </DialogHeader>
          <div className="space-y-4">
            <div className="space-y-2">
              <Label htmlFor="script-name" className="text-sm">Script Name</Label>
              <Input
                id="script-name"
                value={scriptName}
                onChange={(e) => setScriptName(e.target.value)}
                placeholder="Give this script a memorable name"
                className="bg-stone-900 border-stone-700"
              />
            </div>

            <div className="space-y-2">
              <Label htmlFor="script-description" className="text-sm">Description</Label>
              <Textarea
                id="script-description"
                value={scriptDescription}
                onChange={(e) => setScriptDescription(e.target.value)}
                placeholder="Optional: describe what this script accomplishes"
                className="min-h-[80px] bg-stone-900 border-stone-700 resize-none"
              />
            </div>

            <div className="space-y-2">
              <Label className="text-sm">Category</Label>
              <Select value={scriptCategory} onValueChange={setScriptCategory}>
                <SelectTrigger className="bg-stone-900 border-stone-700">
                  <SelectValue placeholder="Choose a category" />
                </SelectTrigger>
                <SelectContent>
                  {SCRIPT_CATEGORIES.map((category) => (
                    <SelectItem key={category.value} value={category.value}>
                      {category.label}
                    </SelectItem>
                  ))}
                </SelectContent>
              </Select>
            </div>

            <div className="space-y-2">
              <Label className="text-sm">Instructions</Label>
              <Textarea
                value={scriptInstructionsPreview}
                readOnly
                className="min-h-[140px] bg-stone-900 border-stone-800 text-stone-200 font-mono text-xs"
              />
            </div>
          </div>
          <DialogFooter className="gap-3">
            <Button
              type="button"
              variant="outline"
              onClick={closeScriptModal}
              disabled={isSavingScript}
              className="border-stone-700 text-stone-300 hover:text-orange-400 hover:border-orange-500/60"
            >
              Cancel
            </Button>
            <Button
              type="button"
              onClick={handleCreateScript}
              disabled={disableScriptSave}
              className="bg-orange-500 hover:bg-orange-600 text-white border-0"
            >
              {isSavingScript ? "Saving..." : "Save Script"}
            </Button>
          </DialogFooter>
        </DialogContent>
      </Dialog>
    </div>
  );
}<|MERGE_RESOLUTION|>--- conflicted
+++ resolved
@@ -23,11 +23,8 @@
   createMessage,
   updateConversation,
 } from "../lib/chatService";
-<<<<<<< HEAD
 import { useToast } from "@/hooks/use-toast";
-=======
 import { supabase } from "../lib/supabaseClient";
->>>>>>> 4cca6880
 import logoImg from "../assets/logo.png";
 import { saveAiMetadata, loadAiMetadata } from "@/lib/aiMetadataCache";
 
@@ -547,12 +544,11 @@
     }
   }, []); // Only set up once - ref pattern handles stale closures
 
-<<<<<<< HEAD
   const scriptInstructionsPreview = scriptDraft
     ? scriptDraft.commands.map((cmd, index) => `${index + 1}. ${cmd.text}`).join("\n")
     : "";
   const disableScriptSave = !scriptDraft || !scriptName.trim() || !scriptDraft.commands.length || isSavingScript;
-=======
+
   // Realtime subscription for new messages in current conversation
   useEffect(() => {
     if (!currentConversation?.id || !user?.id) {
@@ -636,7 +632,6 @@
       supabase.removeChannel(channel);
     };
   }, [currentConversation?.id, user?.id]);
->>>>>>> 4cca6880
 
   useEffect(() => {
     scrollToBottom();
@@ -1094,8 +1089,7 @@
                 </div>
               ) : (
                 <div className="max-w-4xl mx-auto space-y-4">
-<<<<<<< HEAD
-                    <AnimatePresence>
+                  <AnimatePresence>
                     {currentConversation.messages.map((msg) => (
                       <ChatMessage
                         key={msg.id}
@@ -1104,11 +1098,6 @@
                       />
                     ))}
                   </AnimatePresence>
-=======
-                  {currentConversation.messages.map((msg) => (
-                    <ChatMessage key={msg.id} message={msg} />
-                  ))}
->>>>>>> 4cca6880
                   <div ref={messagesEndRef} />
                 </div>
               )}
